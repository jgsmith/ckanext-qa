--- conflicted
+++ resolved
@@ -123,11 +123,7 @@
             for id in self.args[1:]:
                 data = {'id': unicode(id)}
                 url = api_url + '/package_show'
-<<<<<<< HEAD
-                response = requests.post(url, data, headers=REQUESTS_HEADER)
-=======
                 response = self.make_post(url, data)
->>>>>>> 601e79a2
                 if not response.ok:
                     err = ('Failed to get package %s from url %r: %s' %
                            (id, url, response.error))
@@ -137,13 +133,7 @@
         else:
             page, limit = 1, 100
             url = api_url + '/current_package_list_with_resources'
-<<<<<<< HEAD
-            response = requests.post(url,
-                                     json.dumps({'page': page, 'limit': limit}),
-                                     headers=REQUESTS_HEADER)
-=======
             response = self.make_post(url, {'page': page, 'limit': limit})
->>>>>>> 601e79a2
             if not response.ok:
                 err = ('Failed to get package list with resources from url %r: %s' %
                        (url, response.error))
@@ -155,18 +145,11 @@
                 for p in chunk:
                     yield p
                 url = api_url + '/current_package_list_with_resources'
-<<<<<<< HEAD
-                response = requests.post(url,
-                                         json.dumps({'page': page, 'limit': limit}),
-                                         headers=REQUESTS_HEADER)
-                if not response.ok:
-=======
                 response = self.make_post(url, {'page': page, 'limit': limit})
 
                 try:
                     response.raise_for_status()
                 except requests.exceptions.RequestException, e:
->>>>>>> 601e79a2
                     err = ('Failed to get package list with resources from url %r: %s' %
                        (url, str(e)))
                     self.log.error(err)
