--- conflicted
+++ resolved
@@ -1,13 +1,7 @@
-<<<<<<< HEAD
-"""
-Score datasets on Sir Tim Berners-Lee's five stars of openness based on mime-type.
-"""
-=======
 '''
 Score datasets on Sir Tim Berners-Lee\'s five stars of openness
 based on mime-type.
 '''
->>>>>>> 1ce9286e
 import datetime
 import mimetypes
 import json
@@ -108,12 +102,8 @@
 @celery_app.celery.task(name="qa.update")
 def update(context, data):
     """
-<<<<<<< HEAD
-    Score resources on Sir Tim Berners-Lee's five stars of openness based on mime-type.
-=======
     Score resources on Sir Tim Berners-Lee\'s five stars of openness
     based on mime-type.
->>>>>>> 1ce9286e
     
     Returns a JSON dict with keys:
 
@@ -169,27 +159,15 @@
 
 def resource_score(context, data):
     """
-<<<<<<< HEAD
-    Score resources on Sir Tim Berners-Lee's five stars of openness based on mime-type.
-=======
     Score resources on Sir Tim Berners-Lee\'s five stars of openness
     based on mime-type.
->>>>>>> 1ce9286e
 
     returns a dict with keys:
 
         'openness_score': score (int)
         'openness_score_reason': the reason for the score (string)
-<<<<<<< HEAD
-        'openness_score_failure_count': the number of consecutive times this resource has returned a score of 0
-        
-    Raises the following exceptions:
-
-=======
         'openness_score_failure_count': the number of consecutive times that
                                         this resource has returned a score of 0
-        
->>>>>>> 1ce9286e
     """
     log = update.get_logger()
 
@@ -245,30 +223,12 @@
             if not ct:
                 # TODO: use the todo extension to flag this issue
                 pass
-<<<<<<< HEAD
 
     except LinkCheckerError, e:
         score_reason = str(e)
     except Exception, e:
         log.error('Unexpected error while calculating openness score %s: %s', e.__class__.__name__,  unicode(e))
         score_reason = "Unknown error: %s" % str(e)
-=======
-            else:
-                allowed_formats = [ct.lower().split('/')[-1], ct.lower().split('/')]
-                allowed_formats.append(ct.lower())
-                if format not in allowed_formats:
-                    # TODO: use the todo extension to flag this issue
-                    pass
-                if file_type != ct:
-                    # TODO: use the todo extension to flag this issue
-                    pass
-
-        except LinkCheckerError, e:
-            score_reason = str(e)
-        except Exception, e:
-            log.error('Unexpected error while calculating openness score %s: %s', e.__class__.__name__,  unicode(e))
-            score_reason = "Unknown error: %s" % str(e)
->>>>>>> 1ce9286e
 
     if score == 0:
         score_failure_count += 1
@@ -279,8 +239,4 @@
         'openness_score': score,
         'openness_score_reason': score_reason,
         'openness_score_failure_count': score_failure_count,
-<<<<<<< HEAD
-    }
-=======
-    }
->>>>>>> 1ce9286e
+    }